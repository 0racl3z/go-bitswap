package sessionmanager

import (
	"context"
	"sync"
	"testing"
	"time"

	ds "github.com/ipfs/go-datastore"
	ds_sync "github.com/ipfs/go-datastore/sync"
	blockstore "github.com/ipfs/go-ipfs-blockstore"
	delay "github.com/ipfs/go-ipfs-delay"
	peer "github.com/libp2p/go-libp2p-core/peer"

	bsbpm "github.com/ipfs/go-bitswap/internal/blockpresencemanager"
	bspm "github.com/ipfs/go-bitswap/internal/peermanager"
	bssession "github.com/ipfs/go-bitswap/internal/session"
	bswrm "github.com/ipfs/go-bitswap/internal/wantrequestmanager"
	blocks "github.com/ipfs/go-block-format"
	cid "github.com/ipfs/go-cid"
)

type fakeSession struct {
	id             uint64
	lk             sync.Mutex
	shutdownCalled bool
}

func (*fakeSession) GetBlock(context.Context, cid.Cid) (blocks.Block, error) {
	return nil, nil
}
func (*fakeSession) GetBlocks(context.Context, []cid.Cid) (<-chan blocks.Block, error) {
	return nil, nil
}
func (fs *fakeSession) ID() uint64 {
	return fs.id
}
func (fs *fakeSession) Shutdown() {
	fs.lk.Lock()
	defer fs.lk.Unlock()

	fs.shutdownCalled = true
}
func (fs *fakeSession) wasShutdownCalled() bool {
	fs.lk.Lock()
	defer fs.lk.Unlock()

	return fs.shutdownCalled
}

type fakeSesPeerManager struct {
}

func (*fakeSesPeerManager) Peers() []peer.ID          { return nil }
func (*fakeSesPeerManager) PeersDiscovered() bool     { return false }
func (*fakeSesPeerManager) Shutdown()                 {}
func (*fakeSesPeerManager) AddPeer(peer.ID) bool      { return false }
func (*fakeSesPeerManager) RemovePeer(peer.ID) bool   { return false }
func (*fakeSesPeerManager) HasPeers() bool            { return false }
func (*fakeSesPeerManager) ProtectConnection(peer.ID) {}

type fakePeerManager struct {
}

<<<<<<< HEAD
func (*fakePeerManager) RegisterSession(peer.ID, bspm.Session) bool      { return true }
func (*fakePeerManager) UnregisterSession(uint64)                        {}
func (*fakePeerManager) SendWants(uint64, peer.ID, []cid.Cid, []cid.Cid) {}
func (*fakePeerManager) BroadcastWantHaves(uint64, []cid.Cid)            {}
func (fpm *fakePeerManager) SendCancels(sid uint64, cancels []cid.Cid)   {}
=======
func (*fakePeerManager) RegisterSession(peer.ID, bspm.Session)                    {}
func (*fakePeerManager) UnregisterSession(uint64)                                 {}
func (*fakePeerManager) SendWants(context.Context, peer.ID, []cid.Cid, []cid.Cid) {}
func (*fakePeerManager) BroadcastWantHaves(context.Context, []cid.Cid)            {}
func (fpm *fakePeerManager) SendCancels(ctx context.Context, cancels []cid.Cid) {
	fpm.lk.Lock()
	defer fpm.lk.Unlock()
	fpm.cancels = append(fpm.cancels, cancels...)
}
func (fpm *fakePeerManager) cancelled() []cid.Cid {
	fpm.lk.Lock()
	defer fpm.lk.Unlock()
	return fpm.cancels
}
>>>>>>> 25318da3

func sessionFactory(
	ctx context.Context,
	sm bssession.SessionManager,
	id uint64,
	sprm bssession.SessionPeerManager,
	pm bssession.PeerManager,
	bpm *bsbpm.BlockPresenceManager,
	wrm *bswrm.WantRequestManager,
	provSearchDelay time.Duration,
	rebroadcastDelay delay.D,
	self peer.ID) Session {

	return &fakeSession{
		id: id,
	}
}

func peerManagerFactory(ctx context.Context, id uint64) bssession.SessionPeerManager {
	return &fakeSesPeerManager{}
}

func TestSessionManager(t *testing.T) {
	ctx := context.Background()
	ctx, cancel := context.WithCancel(ctx)
	defer cancel()
	wrm := bswrm.New(blockstore.NewBlockstore(ds_sync.MutexWrap(ds.NewMapDatastore())))
	bpm := bsbpm.New()
	pm := &fakePeerManager{}
	sm := New(sessionFactory, peerManagerFactory, bpm, pm, wrm, "")

	firstSession := sm.NewSession(ctx, time.Second, delay.Fixed(time.Minute)).(*fakeSession)

	sm.Shutdown()

	if !firstSession.wasShutdownCalled() {
		t.Fatal("expected shutdown to be called")
	}
}<|MERGE_RESOLUTION|>--- conflicted
+++ resolved
@@ -62,28 +62,11 @@
 type fakePeerManager struct {
 }
 
-<<<<<<< HEAD
-func (*fakePeerManager) RegisterSession(peer.ID, bspm.Session) bool      { return true }
+func (*fakePeerManager) RegisterSession(peer.ID, bspm.Session)           {}
 func (*fakePeerManager) UnregisterSession(uint64)                        {}
 func (*fakePeerManager) SendWants(uint64, peer.ID, []cid.Cid, []cid.Cid) {}
 func (*fakePeerManager) BroadcastWantHaves(uint64, []cid.Cid)            {}
 func (fpm *fakePeerManager) SendCancels(sid uint64, cancels []cid.Cid)   {}
-=======
-func (*fakePeerManager) RegisterSession(peer.ID, bspm.Session)                    {}
-func (*fakePeerManager) UnregisterSession(uint64)                                 {}
-func (*fakePeerManager) SendWants(context.Context, peer.ID, []cid.Cid, []cid.Cid) {}
-func (*fakePeerManager) BroadcastWantHaves(context.Context, []cid.Cid)            {}
-func (fpm *fakePeerManager) SendCancels(ctx context.Context, cancels []cid.Cid) {
-	fpm.lk.Lock()
-	defer fpm.lk.Unlock()
-	fpm.cancels = append(fpm.cancels, cancels...)
-}
-func (fpm *fakePeerManager) cancelled() []cid.Cid {
-	fpm.lk.Lock()
-	defer fpm.lk.Unlock()
-	return fpm.cancels
-}
->>>>>>> 25318da3
 
 func sessionFactory(
 	ctx context.Context,
